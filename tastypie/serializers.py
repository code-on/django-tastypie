from django.core.exceptions import ImproperlyConfigured
from django.core.serializers import json
from django.template import loader, Context
from django.utils import simplejson
from django.utils.encoding import force_unicode
from tastypie.exceptions import UnsupportedFormat
from tastypie.representations.simple import Representation
from tastypie.utils import format_datetime
from tastypie.fields import ApiField
from StringIO import StringIO
import datetime
try:
    import lxml
    from lxml.etree import parse as parse_xml
    from lxml.etree import Element, tostring
except ImportError:
    lxml = None
try:
    import yaml
    from django.core.serializers import pyyaml
except ImportError:
    yaml = None


class Serializer(object):
    formats = ['json', 'jsonp', 'xml', 'yaml', 'html']
    content_types = {
        'json': 'application/json',
        'jsonp': 'text/javascript',
        'xml': 'application/xml',
        'yaml': 'text/yaml',
        'html': 'text/html',
    }
    
    def __init__(self, formats=None, content_types=None):
        self.supported_formats = []
        
        if formats is not None:
            self.formats = formats
        
        if content_types is not None:
            self.content_types = content_types
        
        for format in self.formats:
            try:
                self.supported_formats.append(self.content_types[format])
            except KeyError:
                raise ImproperlyConfigured("Content type for specified type '%s' not found. Please provide it at either the class level or via the arguments." % format)
    
    def get_mime_for_format(self, format):
        try:
            return self.content_types[format]
        except KeyError:
            return 'application/json'
    
    def serialize(self, representation, format='application/json', options={}):
        desired_format = None
        
        for short_format, long_format in self.content_types.items():
            if format == long_format:
                if hasattr(self, "to_%s" % short_format):
                    desired_format = short_format
                    break
        
        if desired_format is None:
            raise UnsupportedFormat("The format indicated '%s' had no available serialization method. Please check your ``formats`` and ``content_types`` on your Serializer." % format)
        
        serialized = getattr(self, "to_%s" % desired_format)(representation, options)
        return serialized
    
    def deserialize(self, content, format='application/json'):
        desired_format = None
        
        for short_format, long_format in self.content_types.items():
            if format == long_format:
                if hasattr(self, "from_%s" % short_format):
                    desired_format = short_format
                    break
        
        if desired_format is None:
            raise UnsupportedFormat("The format indicated '%s' had no available deserialization method. Please check your ``formats`` and ``content_types`` on your Serializer." % format)
        
        deserialized = getattr(self, "from_%s" % desired_format)(content)
        return deserialized

    def to_simple(self, data, options):
        if type(data) in (list, tuple):
            return [self.to_simple(item, options) for item in data]
        elif isinstance(data, dict):
            return dict((key, self.to_simple(val, options)) for (key, val) in data.iteritems())
        elif isinstance(data, Representation):
            object = {}
            for field_name, field_object in data.fields.items():
                object[field_name] = self.to_simple(field_object, options)
            return object
        elif isinstance(data, ApiField):
            return self.to_simple(data.value, options)
        elif isinstance(data, datetime.datetime):
            return format_datetime(data)
        elif isinstance(data, bool):
            return data
<<<<<<< HEAD
        elif type(data) in (long, int, float):
=======
        elif type(data) in (long, int):
>>>>>>> c4f49a6d
            return data
        elif data is None:
            return None
        else:
            return force_unicode(data)
<<<<<<< HEAD
=======
    
    def to_etree(self, data, options=None, name=None, depth=0):
        if type(data) in (list, tuple):
            element = Element(name or 'objects')
            for item in data:
                element.append(self.to_etree(item, options, name='object', depth=depth+1))
        elif isinstance(data, dict):
            if depth == 0:
                element = Element(name or 'response')
            else:
                element = Element(name or 'object')
            for (key, value) in data.iteritems():
                element.append(self.to_etree(value, options, name=key, depth=depth+1))
        elif isinstance(data, Representation):
            element = Element('object')
            for field_name, field_object in data.fields.items():
                element.append(self.to_etree(field_object, options, name=field_name, depth=depth+1))
        elif isinstance(data, ApiField):
            element = Element(name)
            element.text = force_unicode(self.to_simple(data, options))
        else:
            element = Element(name or 'value')
            element.text = force_unicode(data)
        return element

    def from_etree(self, data):
        # TODO: write XML etree deserialization
        pass
>>>>>>> c4f49a6d
    
    def to_etree(self, data, options=None, name=None, depth=0):
        if type(data) in (list, tuple):
            element = Element(name or 'objects')
            if name:
                element = Element(name)
                element.set('type', 'list')
            else:
                element = Element('objects')
            for item in data:
                element.append(self.to_etree(item, options, depth=depth+1))
        elif isinstance(data, dict):
            if depth == 0:
                element = Element(name or 'response')
            else:
                element = Element(name or 'object')
                element.set('type', 'hash')
            for (key, value) in data.iteritems():
                element.append(self.to_etree(value, options, name=key, depth=depth+1))
        elif isinstance(data, Representation):
            element = Element('object')
            for field_name, field_object in data.fields.items():
                element.append(self.to_etree(field_object, options, name=field_name, depth=depth+1))
        else:
            element = Element(name or 'value')
            simple_data = self.to_simple(data, options)
            data_type = get_type_string(simple_data)
            if data_type != 'string':
                element.set('type', get_type_string(simple_data))
            if data_type != 'null':
                element.text = force_unicode(simple_data)
        return element

    def from_etree(self, data):
        """
        Not the smartest deserializer on the planet. At the request level,
        it first tries to output the deserialized subelement called "object"
        or "objects" and falls back to deserializing based on hinted types in
        the XML element attribute "type".
        """
        if data.tag == 'request':
            # if "object" or "objects" exists, return deserialized forms.
            elements = data.getchildren()
            element_names = [e.tag for e in elements]
            for element in elements:
                if element.tag in ('object', 'objects'):
                    return self.from_etree(element)
            return dict((element.tag, self.from_etree(element)) for element in elements)
        elif data.tag == 'object' or data.get('type') == 'hash':
            return dict((element.tag, self.from_etree(element)) for element in data.getchildren())
        elif data.tag == 'objects' or data.get('type') == 'list':
            return [self.from_etree(element) for element in data.getchildren()]
        else:
            type_string = data.get('type')
            if type_string in ('string', None):
                return data.text
            elif type_string == 'integer':
                return int(data.text)
            elif type_string == 'float':
                return float(data.text)
            elif type_string == 'boolean':
                if data.text == 'True':
                    return True
                else:
                    return False
            else:
                return None
            
    def to_json(self, data, options=None):
        options = options or {}
        data = self.to_simple(data, options)
        return simplejson.dumps(data, cls=json.DjangoJSONEncoder, sort_keys=True)

    def from_json(self, content):
        return simplejson.loads(content)

    def to_jsonp(self, data, options=None):
        options = options or {}
        return '%s(%s)' % (options['callback'], self.to_json(data, options))

    def to_xml(self, data, options=None):
        options = options or {}
        if lxml is None:
            raise ImproperlyConfigured("Usage of the XML aspects requires lxml.")
        return tostring(self.to_etree(data, options), xml_declaration=True, encoding='utf-8')
    
    def from_xml(self, content):
        if lxml is None:
            raise ImproperlyConfigured("Usage of the XML aspects requires lxml.")
<<<<<<< HEAD
        return self.from_etree(parse_xml(StringIO(content)).getroot())
=======
        return self.from_etree(parse_xml(StringIO(content)).get_root())
>>>>>>> c4f49a6d
    
    def to_yaml(self, data, options=None):
        options = options or {}
        if yaml is None:
            raise ImproperlyConfigured("Usage of the YAML aspects requires yaml.")
        
        return yaml.dump(data, Dumper=pyyaml.DjangoSafeDumper)
    
    def from_yaml(self, content):
        if yaml is None:
            raise ImproperlyConfigured("Usage of the YAML aspects requires yaml.")
        
        return yaml.load(content)
    
    def to_html(self, data, options=None):
        options = options or {}
        pass
    
    def from_html(self, content):
        pass

def get_type_string(data):
    data_type = type(data)
    if data_type in (int, long):
        return 'integer'
    elif data_type == float:
        return 'float'
    elif data_type == bool:
        return 'boolean'
    elif data_type in (list, tuple):
        return 'list'
    elif data_type == dict:
        return 'hash'
    elif data is None:
        return 'null'
    elif isinstance(data, basestring):
        return 'string'<|MERGE_RESOLUTION|>--- conflicted
+++ resolved
@@ -99,18 +99,12 @@
             return format_datetime(data)
         elif isinstance(data, bool):
             return data
-<<<<<<< HEAD
         elif type(data) in (long, int, float):
-=======
-        elif type(data) in (long, int):
->>>>>>> c4f49a6d
             return data
         elif data is None:
             return None
         else:
             return force_unicode(data)
-<<<<<<< HEAD
-=======
     
     def to_etree(self, data, options=None, name=None, depth=0):
         if type(data) in (list, tuple):
@@ -136,11 +130,6 @@
             element.text = force_unicode(data)
         return element
 
-    def from_etree(self, data):
-        # TODO: write XML etree deserialization
-        pass
->>>>>>> c4f49a6d
-    
     def to_etree(self, data, options=None, name=None, depth=0):
         if type(data) in (list, tuple):
             element = Element(name or 'objects')
@@ -229,11 +218,7 @@
     def from_xml(self, content):
         if lxml is None:
             raise ImproperlyConfigured("Usage of the XML aspects requires lxml.")
-<<<<<<< HEAD
         return self.from_etree(parse_xml(StringIO(content)).getroot())
-=======
-        return self.from_etree(parse_xml(StringIO(content)).get_root())
->>>>>>> c4f49a6d
     
     def to_yaml(self, data, options=None):
         options = options or {}
